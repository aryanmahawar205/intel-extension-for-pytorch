#include "BlasImpl.h"

namespace at {
namespace AtenIpexTypeXPU {

using namespace impl;

struct LinearConverter {
  LinearConverter() {
    is_fused_ = false;
  }

  // linear with accumul and post-ops
  template <typename Func>
  Tensor call(
      const Tensor& input,
      const Tensor& weight,
      const Tensor& bias,
      const Tensor& accumul,
      Func func) {
    const auto input_sizes = input.sizes();
    const auto weight_sizes = weight.sizes();
    std::vector<int64_t> output_sizes = {
        input_sizes[0], input_sizes[1], weight_sizes[1]};
    auto result = at::empty({0}, input.options());

    Attr attr = func();
    Tensor _bias = bias.defined() ? bias : at::Tensor();
    if (input.dim() == 2) {
      is_fused_ = true;
      impl::onednn_matmul(result, input, weight, _bias, accumul, false, attr);
      return result;
    }

    if (input.dim() == 3 && input.is_contiguous()) {
      // Also hit the fused path for contiguous 3D input.
      is_fused_ = true;
      const auto input_sizes = input.sizes();
      auto input_view =
          input.view({input_sizes[0] * input_sizes[1], input_sizes[2]});
      auto accumul_view = accumul;
      if (accumul.defined()) {
        accumul_view =
            accumul.view({output_sizes[0] * output_sizes[1], output_sizes[2]});
      }
      impl::onednn_matmul(
          result, input_view, weight, _bias, accumul_view, false, attr);
      return result.view({input_sizes[0], input_sizes[1], result.size(1)});
    }

    auto output = at::matmul(input, weight.t());
    if (bias.defined()) {
      output.add_(bias);
    }
    return output;
  }

  // linear with post-ops
  template <typename Func>
  Tensor call(
      const Tensor& input,
      const Tensor& weight,
      const Tensor& bias,
      Func func) {
    Tensor accumul = at::Tensor();
    return call(input, weight, bias, accumul, func);
  }

  // linear
  Tensor call(const Tensor& input, const Tensor& weight, const Tensor& bias) {
    auto post_op = [=]() {
      Attr attr;
      return attr;
    };
    return call(input, weight, bias, post_op);
  }

  bool is_fused() {
    return is_fused_;
  }

  bool is_fused_;
};

#define IPEX_LINEAR_DEFINATION(func)                                       \
  Tensor linear_##func(                                                    \
      const Tensor& input, const Tensor& weight, const Tensor& bias) {     \
    RECORD_FUNCTION(                                                       \
        "linear_" #func, std::vector<c10::IValue>({input, weight, bias})); \
    auto linear_wrapper = LinearConverter();                               \
    auto post_op = [=]() {                                                 \
      Attr attr;                                                           \
      attr.append_post_eltwise(                                            \
          /* scale */ 1.f,                                                 \
          /* alpha */ 0.f,                                                 \
          /* beta */ 0.f,                                                  \
          attr.kind_with_##func);                                          \
      return attr;                                                         \
    };                                                                     \
    Tensor output = linear_wrapper.call(input, weight, bias, post_op);     \
    if (!linear_wrapper.is_fused()) {                                      \
      output = at::func(output);                                           \
    }                                                                      \
    return output;                                                         \
  }

IPEX_LINEAR_DEFINATION(sqrt)
IPEX_LINEAR_DEFINATION(abs)
IPEX_LINEAR_DEFINATION(tanh)
IPEX_LINEAR_DEFINATION(square)
IPEX_LINEAR_DEFINATION(exp)
IPEX_LINEAR_DEFINATION(log)
IPEX_LINEAR_DEFINATION(round)
IPEX_LINEAR_DEFINATION(sigmoid)
IPEX_LINEAR_DEFINATION(relu)
IPEX_LINEAR_DEFINATION(hardswish)
IPEX_LINEAR_DEFINATION(mish)

Tensor linear_silu(
    const Tensor& input,
    const Tensor& weight,
    const Tensor& bias,
    c10::string_view approximate) {
  RECORD_FUNCTION(
      "linear_silu", std::vector<c10::IValue>({input, weight, bias}));
  auto linear_wrapper = LinearConverter();
  auto post_op = [=]() {
    Attr attr;
    attr.append_post_eltwise(
        /* gelu_scale */ 1.f,
        /* alpha */ 1.f,
        /* beta */ 0.f,
        attr.kind_with_swish);
    return attr;
  };
  Tensor output = linear_wrapper.call(input, weight, bias, post_op);
  if (!linear_wrapper.is_fused()) {
    output = at::silu(output);
  }
  return output;
}

Tensor linear_gelu(
    const Tensor& input,
    const Tensor& weight,
    const Tensor& bias,
    c10::string_view approximate) {
  RECORD_FUNCTION(
      "linear_gelu", std::vector<c10::IValue>({input, weight, bias}));
  auto linear_wrapper = LinearConverter();
  auto post_op = [=]() {
    Attr attr;
    attr.append_post_eltwise(
        /* gelu_scale */ 1.f,
        /* alpha */ 0.f,
        /* beta */ 0.f,
        attr.kind_with_gelu);
    return attr;
  };
  Tensor output = linear_wrapper.call(input, weight, bias, post_op);
  if (!linear_wrapper.is_fused()) {
<<<<<<< HEAD
    output = at::AtenIpexTypeXPU::gelu_out(output, approximate, output);
=======
    output = at::AtenIpexTypeXPU::gelu(output, approximate);
>>>>>>> bf7831b6
  }
  return output;
}

Tensor linear_log_sigmoid(
    const Tensor& input,
    const Tensor& weight,
    const Tensor& bias) {
  RECORD_FUNCTION(
      "linear_logsigmoid", std::vector<c10::IValue>({input, weight, bias}));
  auto linear_wrapper = LinearConverter();
  auto post_op = [=]() {
    Attr attr;
    attr.append_post_eltwise(
        /* gelu_scale */ 1.f,
        /* alpha */ 1.f,
        /* beta */ 0.f,
        attr.kind_with_logsigmoid);
    return attr;
  };
  Tensor output = linear_wrapper.call(input, weight, bias, post_op);
  if (!linear_wrapper.is_fused()) {
    output = at::log_sigmoid(output);
  }
  return output;
}

Tensor linear_hardsigmoid(
    const Tensor& input,
    const Tensor& weight,
    const Tensor& bias) {
  RECORD_FUNCTION(
      "linear_hardsigmoid", std::vector<c10::IValue>({input, weight, bias}));
  auto linear_wrapper = LinearConverter();
  auto post_op = [=]() {
    Attr attr;
    attr.append_post_eltwise(
        /* gelu_scale */ 1.f,
        /* alpha */ 1.f / 6.,
        /* beta */ 1.f / 2.,
        attr.kind_with_hardsigmoid);
    return attr;
  };
  Tensor output = linear_wrapper.call(input, weight, bias, post_op);
  if (!linear_wrapper.is_fused()) {
    output = at::hardsigmoid(output);
  }
  return output;
}

Tensor linear_pow(
    const Tensor& input,
    const Tensor& weight,
    const Tensor& bias,
    Scalar exponent) {
  RECORD_FUNCTION(
      "linear_pow", std::vector<c10::IValue>({input, weight, bias}));
  auto linear_wrapper = LinearConverter();
  auto post_op = [=]() {
    Attr attr;
    attr.append_post_eltwise(
        /* gelu_scale */ 1.f,
        /* alpha */ 1.f,
        /* beta */ exponent.toFloat(),
        attr.kind_with_pow);
    return attr;
  };
  Tensor output = linear_wrapper.call(input, weight, bias, post_op);
  if (!linear_wrapper.is_fused()) {
    output = at::pow(output, exponent);
  }
  return output;
}

Tensor linear_leaky_relu(
    const Tensor& input,
    const Tensor& weight,
    const Tensor& bias,
    Scalar negative_slope) {
  RECORD_FUNCTION(
      "linear_leaky_relu", std::vector<c10::IValue>({input, weight, bias}));
  auto linear_wrapper = LinearConverter();
  auto post_op = [=]() {
    Attr attr;
    attr.append_post_eltwise(
        /* gelu_scale */ 1.f,
        /* alpha */ negative_slope.toFloat(),
        /* beta */ 0.f,
        attr.kind_with_relu);
    return attr;
  };
  Tensor output = linear_wrapper.call(input, weight, bias, post_op);
  if (!linear_wrapper.is_fused()) {
    output = at::leaky_relu(output, negative_slope);
  }
  return output;
}

Tensor linear_hardtanh(
    const Tensor& input,
    const Tensor& weight,
    const Tensor& bias,
    Scalar minval,
    Scalar maxval) {
  RECORD_FUNCTION(
      "linear_hardtanh", std::vector<c10::IValue>({input, weight, bias}));
  auto linear_wrapper = LinearConverter();
  auto post_op = [=]() {
    Attr attr;
    attr.append_post_eltwise(
        /* gelu_scale */ 1.f,
        /* alpha */ minval.toFloat(),
        /* beta */ maxval.toFloat(),
        attr.kind_with_clip);
    return attr;
  };
  Tensor output = linear_wrapper.call(input, weight, bias, post_op);
  if (!linear_wrapper.is_fused()) {
    output = at::hardtanh(output);
  }
  return output;
}

Tensor linear_elu(
    const Tensor& input,
    const Tensor& weight,
    const Tensor& bias,
    Scalar alpha,
    Scalar scale,
    Scalar input_scale) {
  RECORD_FUNCTION(
      "linear_elu", std::vector<c10::IValue>({input, weight, bias}));
  auto linear_wrapper = LinearConverter();
  auto post_op = [=]() {
    Attr attr;
    attr.append_post_eltwise(
        /* gelu_scale */ 1.f,
        /* alpha */ alpha.toFloat(),
        /* beta */ 1.f,
        attr.kind_with_elu);
    return attr;
  };
  Tensor output = linear_wrapper.call(input, weight, bias, post_op);
  if (!linear_wrapper.is_fused()) {
    output = at::elu(output, alpha, scale, input_scale);
  }
  return output;
}

// result = (input * weight + bias + alpha * accumul)
Tensor linear_sum(
    const Tensor& input,
    const Tensor& weight,
    const Tensor& bias,
    const Tensor& accumul,
    Scalar alpha) {
  RECORD_FUNCTION(
      "linear_sum", std::vector<c10::IValue>({input, weight, bias}));
  const auto input_sizes = input.sizes();
  const auto weight_sizes = weight.sizes();
  std::vector<int64_t> output_sizes = {
      input_sizes[0], input_sizes[1], weight_sizes[1]};

  Tensor result;
  auto linear_wrapper = LinearConverter();
  bool can_be_fused = (accumul.sizes().vec() == output_sizes);
  if (can_be_fused) {
    auto post_op = [=]() {
      Attr attr;
      attr.append_post_sum(/* sum_scale */ alpha.to<float>());
      return attr;
    };
    result = linear_wrapper.call(input, weight, bias, accumul, post_op);
  } else {
    result = linear_wrapper.call(input, weight, bias);
  }

  bool is_success_fused = can_be_fused && linear_wrapper.is_fused();
  if (!is_success_fused) {
    result = at::AtenIpexTypeXPU::add(result, accumul, alpha.to<float>());
  }
  return result;
}

// IPEX customer linear for weight prepack
Tensor linear(
    const Tensor& input,
    const Tensor& weight,
    const c10::optional<Tensor>& bias_opt) {
  auto bias = bias_opt.has_value()
      ? c10::MaybeOwned<Tensor>::borrowed(*bias_opt)
      : c10::MaybeOwned<Tensor>::owned(c10::in_place);

  auto weight_ctx =
      at::AtenIpexTypeXPU::DPCPPTensorContext::get_tensor_ctx(weight);
  auto is_weight_plain = weight_ctx.is_plain();

  // For those weight, which has been prepacked for linear through
  // torch.xpu.optimize, the shape both in weight tensorimpl and metadata are
  // matched, so there is no permution operation happened for context, thus the
  // permution().size() will be zero, which means the transpose has happened
  // through prepack, so there is no need to do transpose again here.
  // If the permutation has elements, that means the shape in weight wrapper is
  // not matched with the meta context, so the tranpose is not happened and it
  // is needed here.
  auto is_transposed = weight_ctx.permution().size() ? false : true;

  if (input.dim() == 2 && bias->defined()) {
    // if weight is block format and tranposed, the transpose here is merged
    // into linear weight prepack, so no need to do transpose.
    return at::addmm(
        *bias,
        input,
        ((!is_weight_plain) && is_transposed) ? weight : weight.t());
  }

  if (input.dim() == 3 && bias->defined() && input.is_contiguous()) {
    // Also hit the fused path for contiguous 3D input.
    const auto input_sizes = input.sizes();
    const auto result = at::addmm(
        *bias,
        input.view({input_sizes[0] * input_sizes[1], input_sizes[2]}),
        ((!is_weight_plain) && is_transposed) ? weight : weight.t());
    return result.view({input_sizes[0], input_sizes[1], result.size(1)});
  }

  auto output = at::matmul(
      input, ((!is_weight_plain) && is_transposed) ? weight : weight.t());
  if (bias->defined()) {
    output.add_(*bias);
  }

  return output;
}

Tensor& linear_out(
    const Tensor& input,
    const Tensor& weight,
    const c10::optional<Tensor>& bias_opt,
    Tensor& output) {
  // See [Note: hacky wrapper removal for optional tensor]
  auto bias = bias_opt.has_value()
      ? c10::MaybeOwned<Tensor>::borrowed(*bias_opt)
      : c10::MaybeOwned<Tensor>::owned(c10::in_place);

  auto weight_ctx =
      at::AtenIpexTypeXPU::DPCPPTensorContext::get_tensor_ctx(weight);
  auto is_weight_plain = weight_ctx.is_plain();

  // For those weight, which has been prepacked for linear through
  // torch.xpu.optimize, the shape both in weight tensorimpl and metadata are
  // matched, so there is no permution operation happened for context, thus the
  // permution().size() will be zero, which means the transpose has happened
  // through prepack, so there is no need to do transpose again here.
  // If the permutation has elements, that means the shape in weight wrapper is
  // not matched with the meta context, so the tranpose is not happened and it
  // is needed here.
  auto is_transposed = weight_ctx.permution().size() ? false : true;

  if (input.dim() == 2 && bias->defined()) {
    // Fused op is marginally faster.
    return at::addmm_out(
        output,
        *bias,
        input,
        ((!is_weight_plain) && is_transposed) ? weight : weight.t());
  }
  output = at::matmul_out(
      output,
      input,
      ((!is_weight_plain) && is_transposed) ? weight : weight.t());
  if (bias->defined()) {
    output.add_(*bias);
  }
  return output;
}

// Here register linear and linear_out on both XPU and AutogradXPU. Firstly,
// with torch inference mode, the all autograd-kind dispatch key will be
// excluded so it will go into aten native linear, so we need to register XPU.
// Secondly, linear is a compound op and torch will not build autograd graph for
// it. If we only register XPU backend, the torch will stop this behavior unless
// you register an autograd one.
TORCH_LIBRARY_IMPL(aten, XPU, m) {
  m.impl("linear", TORCH_FN(linear));
}

TORCH_LIBRARY_IMPL(aten, XPU, m) {
  m.impl("linear_out", TORCH_FN(linear_out));
}

TORCH_LIBRARY_IMPL(aten, AutogradXPU, m) {
  m.impl("linear", TORCH_FN(linear));
}

TORCH_LIBRARY_IMPL(aten, AutogradXPU, m) {
  m.impl("linear_out", TORCH_FN(linear_out));
}

} // namespace AtenIpexTypeXPU
} // namespace at<|MERGE_RESOLUTION|>--- conflicted
+++ resolved
@@ -159,11 +159,7 @@
   };
   Tensor output = linear_wrapper.call(input, weight, bias, post_op);
   if (!linear_wrapper.is_fused()) {
-<<<<<<< HEAD
     output = at::AtenIpexTypeXPU::gelu_out(output, approximate, output);
-=======
-    output = at::AtenIpexTypeXPU::gelu(output, approximate);
->>>>>>> bf7831b6
   }
   return output;
 }
