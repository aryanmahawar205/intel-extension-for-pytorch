import torch
import torch.nn as nn
from typing import Optional, Tuple, Union

from intel_extension_for_pytorch.nn.utils._transformer_configuration import IPEXTransformerConfig
from .Activation import ACT2FN
from ._transformer_configuration import IPEXTransformerConfig
import os
import math

def activation_replace(module):
    from transformers.activations import NewGELUActivation

    replace_dict = {
        NewGELUActivation: torch.nn.GELU(approximate="tanh")
    }
    for m in replace_dict.keys():
        if isinstance(module, m):
            return replace_dict[m]
    return module


class IPEXEmptyLinear(nn.Module):
    def __init__(self):
        super(IPEXEmptyLinear, self).__init__()
        # we set the weight and bias to None to avoid any possible memory presure
        self.weight = None
        self.bias = None

    def forward(self, input):
        return torch.nn.functional.linear(input, self.weight, bias=self.bias)

class IPEXEmptyINT4Linear(nn.Module):
    def __init__(self):
        super(IPEXEmptyINT4Linear, self).__init__()
        self.qweight = None
        self.bias = None
        self.scales = None
        self.qzeros = None
        self.group_size = None

    def forward(self, input):
        if self.bias is None:
            return torch.ops.torch_ipex.mm_int4(input, self.qweight, self.scales, self.qzeros, self.group_size)
        else:
            return torch.ops.torch_ipex.mm_bias_int4(input, self.qweight, self.bias, self.scales, self.qzeros, self.group_size)

class IPEXEmptyLinearWithPadding(nn.Module):
    def __init__(self, n_dim):
        super(IPEXEmptyLinearWithPadding, self).__init__()
        # we set the weight and bias to None to avoid any possible memory presure
        self.weight = None
        self.bias = None
        self.n_dim = n_dim

    def forward(self, input):
        return torch.nn.functional.linear(input, self.weight, bias=self.bias)[:,:,:self.n_dim]

class IPEXEmptyINT4LinearWithPadding(nn.Module):
    def __init__(self, n_dim):
        super(IPEXEmptyINT4LinearWithPadding, self).__init__()
        self.qweight = None
        self.scales = None
        self.qzeros = None
        self.group_size = None
        self.bias = None
        self.n_dim = n_dim

    def forward(self, input):
        if self.bias is None:
            return torch.ops.torch_ipex.mm_int4(input, self.qweight, self.scales, self.qzeros, self.group_size)[:,:,:self.n_dim]
        else:
            return torch.ops.torch_ipex.mm_bias_int4(input, self.qweight, self.bias, self.scales, self.qzeros, self.group_size)[:,:,:self.n_dim]

class IPEXTransformerAtten(nn.Module):

    layer_id_static = 0
    casual_attention_mask = None
    blocked_alibi = None
    blocked_attn_mask = None
    beam_index = None
    batch_size = 1
    runtime_bs = 0

    def __init__(self, config, is_int4=False) -> None:
        super(IPEXTransformerAtten, self).__init__()
        self.config:IPEXTransformerConfig = config
        self.seq_first = self.config.seq_first
        self.kv_cache_optimize = self.config.kv_cache_optimize
        self.layer_id = IPEXTransformerAtten.layer_id_static
        self.max_positions = self.config.max_positions
        self.max_out_positions = self.config.max_out_positions
        self.use_casual_mask = self.config.use_casual_mask
        self.layer_id = IPEXTransformerAtten.layer_id_static
        self.embed_dim = self.config.embed_dim
        self.num_attn_head = self.config.num_attention_heads
        self.tp_size = self.config.tp_size
        self.tp_group = self.config.tp_group
        self.num_attn_head = self.num_attn_head // self.tp_size
        IPEXTransformerAtten.layer_id_static += 1
        self.head_dim = self.config.embed_dim // self.config.num_attention_heads
        self.is_int4 = is_int4
        self.position_emb = self.config.rotary_embedding_class(config=self.config)
        if self.config.scale_attention:
            self.scale_attn = torch.sqrt(torch.tensor(self.head_dim, device=self.config.device))
        else:
            self.scale_attn = None
        self.k_proj = IPEXEmptyLinear() if not is_int4 else IPEXEmptyINT4Linear()
        self.v_proj = IPEXEmptyLinear() if not is_int4 else IPEXEmptyINT4Linear()
        self.q_proj = IPEXEmptyLinear() if not is_int4 else IPEXEmptyINT4Linear()
        self.out_proj = IPEXEmptyLinear() if not is_int4 else IPEXEmptyINT4Linear()

        self.qkv_fused = True 
        self.q_wei = None
        self.k_wei = None
        self.v_wei = None
        self.out_wei = None
        self.qkv_wei = None 
        self.qkv_bias = None
        self.out_bias = None

        if is_int4:
            self.q_scl = None
            self.q_zp = None
            self.k_scl = None
            self.k_zp = None
            self.v_scl = None
            self.v_zp = None
            self.out_scl = None
            self.out_zp = None
            self.qkv_scl = None
            self.qkv_zp = None
            self.qkv_gs = None
            self.q_gs = None
            self.k_gs = None
            self.v_gs = None
            self.out_gs = None

        col_major = os.environ.get("COL_MAJOR", "OFF").upper() in ["1", "Y", "ON", "YES", "TRUE"]
        self.row_major = not col_major
        self.key_cached = None
        self.value_cached = None
        self.kv_cache_invalid = True

        seq_first = os.environ.get("SEQ_FIRST", "OFF").upper() in ["1", "Y", "ON", "YES", "TRUE"]
        disable_kv_cache = os.environ.get("DISABLE_KV_CACHE", "OFF").upper() in ["1", "Y", "ON", "YES", "TRUE"]
        self.kv_cache = not disable_kv_cache

        self.is_decoder = self.config.is_decoder
        self.residual_drop = nn.Dropout(self.config.residual_dropout) if self.config.residual_dropout is not None else nn.Identity()
        self.attn_drop = nn.Dropout(self.config.attn_dropout) if self.config.attn_dropout is not None else nn.Identity()
        if self.use_casual_mask:
            mask = torch.ones((self.max_positions, self.max_positions), dtype=torch.float)
            mask = (1 - torch.tril(mask).view(1, 1, self.max_positions, self.max_positions)) * (-66504.0)
            IPEXTransformerAtten.attention_mask = mask.to(self.config.device)

        # the cached key/value for the input prompt
        self.key_prompt = None
        self.value_prompt = None
        self.prev_len = 0
        self.cur_len = 0

    @staticmethod
    def update_beam_index(beam_index):
        IPEXTransformerAtten.beam_index = beam_index
    
    @staticmethod
    def release_all_static_cached_resources():
        IPEXTransformerAtten.casual_attention_mask = None
        IPEXTransformerAtten.blocked_alibi = None
        IPEXTransformerAtten.blocked_attn_mask = None
        IPEXTransformerAtten.beam_index = None
    
    def release_resources(self):
        self.key_cached = None
        self.value_cached = None
        self.key_prompt = None
        self.value_prompt = None

    def checking_cache(self, layer_past):
        acc_test = os.environ.get("LLM_ACC_TEST", "OFF").upper() in ["1", "ON", "Y", "YES", "TRUE"]
        if not acc_test:
            return True
        if layer_past is None:
            return True
        prev_key, prev_value = layer_past[0], layer_past[1]
        prev_key_len = prev_key.size(2)
        if not torch.equal(self.key_cached[:prev_key_len, :, :, :], prev_key):
            return False
        if not torch.equal(self.value_cached[:prev_key_len, :, :, :], prev_value):
            return False
        return True

    def qkv_cache_optimized_greedy(self, hidden_states, layer_past = None):
        # greedy search path
        # hidden_states has already been converted to [seq, beam, hidden_size]
        if hidden_states.shape[0] != 1:
            # the first timestep
            shape = [self.max_positions, hidden_states.shape[1], self.num_attn_head, self.head_dim]
            self.key_cached = torch.empty(shape, device=hidden_states.device, dtype=hidden_states.dtype)
            self.value_cached = torch.empty(shape, device=hidden_states.device, dtype=hidden_states.dtype)
            self.prev_len = 0
        elif self.key_cached is None or self.value_cached is None:
            prev_key, value_key = layer_past[0], layer_past[1]
            self.prev_len = prev_key.size(2)
            shape = [self.max_positions, hidden_states.shape[1], self.num_attn_head, self.head_dim]
            self.key_cached = torch.empty(shape, device=hidden_states.device, dtype=hidden_states.dtype)
            self.value_cached = torch.empty(shape, device=hidden_states.device, dtype=hidden_states.dtype)
        else:
            self.prev_len = layer_past[0].size(2)

        if not self.checking_cache(layer_past):
            self.prev_len = layer_past[0].size(2)
            self.key_cached[:self.prev_len, :, :, :] = layer_past[0].permute(2, 0, 1, 3)
            self.value_cached[:self.prev_len,: , :, :] = layer_past[1].permute(2, 0, 1, 3)

        self.cur_len = self.prev_len + hidden_states.size(0)

        shape = [hidden_states.shape[0], hidden_states.shape[1], self.num_attn_head * self.head_dim]
        query = torch.empty(shape, device=hidden_states.device, dtype=hidden_states.dtype)
        key = self.key_cached[self.prev_len : self.cur_len, :, :, :]
        value = self.value_cached[self.prev_len : self.cur_len, :, :, :]
        key = key.view(shape)
        value = value.view(shape)
      
        if self.is_int4:
            torch.ops.torch_ipex.mm_qkv_out_int4(hidden_states, self.qkv_wei, self.qkv_scl, self.qkv_zp, self.qkv_bias, query, key, value, self.qkv_gs)
        else:
            torch.ops.torch_ipex.mm_qkv_out(hidden_states, self.qkv_wei, self.qkv_bias, query, key, value)
        return query, key, value

    def qkv_cache_optimized_beam(self, hidden_states, layer_past = None):
        # beam search path
        # hidden_states has already been converted to [seq, bs*beam, hidden_size]
        if hidden_states.shape[0] != 1:
            # the first timestep
            # first timestamp's shape will be [seq, bs, hidden_size]
            shape = [hidden_states.shape[0], hidden_states.shape[1], self.num_attn_head * self.head_dim]
            query = torch.empty(shape, device=hidden_states.device, dtype=hidden_states.dtype)
            self.key_prompt = torch.empty(shape, device=hidden_states.device, dtype=hidden_states.dtype)
            self.value_prompt = torch.empty(shape, device=hidden_states.device, dtype=hidden_states.dtype)
            if self.is_int4:
                torch.ops.torch_ipex.mm_qkv_out_int4(hidden_states, self.qkv_wei, self.qkv_scl, self.qkv_zp, self.qkv_bias, query, self.key_prompt, self.value_prompt, self.qkv_gs)
            else:
                torch.ops.torch_ipex.mm_qkv_out(hidden_states, self.qkv_wei, self.qkv_bias, query, self.key_prompt, self.value_prompt)
            key = self.key_prompt
            value = self.value_prompt
            self.prev_len = 0
            self.cur_len = 0
            if hidden_states.shape[1] != IPEXTransformerAtten.runtime_bs:
                self.kv_cache_invalid = True
        else:
            # the 2nd to the last timestep
            if self.key_cached is None or self.value_cached is None or self.kv_cache_invalid:
                # the 2nd generated token, create the key_cached and value_cached buffers
                shape = [self.max_out_positions, hidden_states.shape[1], self.num_attn_head, self.head_dim]
                self.key_cached = torch.empty(shape, device=hidden_states.device, dtype=hidden_states.dtype)
                self.value_cached = torch.empty(shape, device=hidden_states.device, dtype=hidden_states.dtype)
                self.prev_len = 0
                self.kv_cache_invalid = False
                if self.layer_id == IPEXTransformerAtten.layer_id_static - 1:
                    IPEXTransformerAtten.runtime_bs = hidden_states.shape[1]

            self.cur_len = self.prev_len + hidden_states.size(0)
            shape = [hidden_states.shape[0], hidden_states.shape[1], self.num_attn_head * self.head_dim]
            query = torch.empty(shape, device=hidden_states.device, dtype=hidden_states.dtype)
            key = self.key_cached[self.prev_len : self.cur_len, :, :, :]
            value = self.value_cached[self.prev_len : self.cur_len, :, :, :]
            key = key.view(shape)
            value = value.view(shape)
            if self.is_int4:
                torch.ops.torch_ipex.mm_qkv_out_int4(hidden_states, self.qkv_wei, self.qkv_scl, self.qkv_zp, self.qkv_bias, query, key, value, self.qkv_gs)
            else:
                torch.ops.torch_ipex.mm_qkv_out(hidden_states, self.qkv_wei, self.qkv_bias, query, key, value)
        self.prev_len = self.cur_len
        return query, key, value

    def qkv_normal(self, hidden_states, layer_past = None):
        if self.row_major:
            if self.is_int4:
                query = torch.ops.torch_ipex.mm_int4(hidden_states, self.q_wei, self.q_scl, self.q_zp, self.q_gs)
                key = torch.ops.torch_ipex.mm_int4(hidden_states, self.k_wei, self.k_scl, self.k_zp, self.k_gs)
                value = torch.ops.torch_ipex.mm_int4(hidden_states, self.v_wei, self.v_scl, self.v_zp, self.v_gs)
            else:
                query = torch.matmul(hidden_states, self.q_wei)
                key = torch.matmul(hidden_states, self.k_wei)
                value = torch.matmul(hidden_states, self.v_wei)
        else:
            query = self.q_proj(hidden_states)
            key = self.k_proj(hidden_states)
            value = self.v_proj(hidden_states)
        return query, key, value


    def compute_qkv(self,
                    hidden_state: torch.Tensor,
                    key_value_state: Optional[torch.Tensor] = None,
                    layer_past: Optional[Tuple[torch.Tensor]] = None):
        if self.kv_cache_optimize and self.row_major and self.kv_cache:
            if self.get_beam_width() == 1:
                query, key, value = self.qkv_cache_optimized_greedy(hidden_states=hidden_state, layer_past=layer_past)
            else:
                # TODO: support greedy
                # update prompts status
                new_prompts = True if layer_past == None else False
                if new_prompts:
                    self.key_prompt = None
                    self.value_prompt = None
                query, key, value = self.qkv_cache_optimized_beam(hidden_states=hidden_state, layer_past=layer_past)
            new_shape = query.size()[:-1] + (self.num_attn_head, self.head_dim)
            if self.cur_len == 0:
                if self.key_prompt is not None:
                    self.key_prompt = self.key_prompt.view(new_shape)
                if self.value_prompt is not None:
                    self.value_prompt = self.value_prompt.view(new_shape)
        else:
            # qkv fusion now is only support on greedy search 
            query, key, value = self.qkv_normal(hidden_states=hidden_state, layer_past=layer_past)

        new_shape = query.size()[:-1] + (self.num_attn_head, self.head_dim)
        # reshape the qkv size from (seq_len, bs*beam, num_head*head_dim) to (seq_len, bs*beam, num_head, head_dim)
        query = query.view(new_shape)
        key = key.view(new_shape)
        value = value.view(new_shape)

        return query, key, value

    def optimized_combine(self, query, key, value, layer_past = None):
        if self.cur_len == 0:
            key = self.key_prompt
            value = self.value_prompt
            self.key_prompt = self.key_prompt.permute(1, 2, 0, 3)
            self.value_prompt = self.value_prompt.permute(1, 2, 0, 3)
        else:
            # query/key/value shape and layout [seq, bs*beam, num_head, head_dim]
            key = self.key_cached[: self.cur_len, :, :, :]  # [seq_len, bs*beam, head, head_dim]
            value = self.value_cached[: self.cur_len, :, :, :] # [seq_len, bs*beam, head, head_dim]
        query = query.permute(1, 2, 0, 3)  # [bs*beam, head, seq_len, head_dim]
        key = key.permute(1, 2, 0, 3)  # [bs*beam, head, seq_len, head_dim]
        value = value.permute(1, 2, 0, 3)  # [bs*beam, head, seq_len, head_dim]
        return query, key, value

    def normal_combine(self, query, key, value, layer_past = None):
        # query/key/value has been converted to [seq, bs*beam, num_head, head_dim]
        query = query.permute(1, 2, 0, 3)
        key = key.permute(1, 2, 0, 3)
        value = value.permute(1, 2, 0, 3)
        if layer_past is not None:
            past_key = layer_past[0]
            past_value = layer_past[1]
            key = torch.cat((past_key, key), dim=-2)
            value = torch.cat((past_value, value), dim=-2)
        return query, key, value

    def combine_with_cache(self, query, key, value, layer_past = None):
        if self.kv_cache_optimize and self.row_major and self.kv_cache:
            query, key, value = self.optimized_combine(query, key, value, layer_past=layer_past)
        else:
            query, key, value = self.normal_combine(query, key, value, layer_past=layer_past)
        return query, key, value

    def apply_rotary_embedding(self, key, query, position_ids):
        return self.position_emb(key, query, position_ids, self.layer_id)

    def all_reduce_if_necessary(self, reduce_target):
        if self.tp_group is not None:
            try:
                from deepspeed import comm as dist
            except ImportError as e:
                print("Can not find deepspeed. If you are using multi-tile feature, please make sure the deepspeed is correctly installed in your environment")
                return 
            dist.all_reduce(reduce_target, group=self.tp_group)
            return reduce_target
        else:
            return reduce_target

    def get_blocked_alibi(self, alibi):
        if self.layer_id == 0:
            shape = [alibi.shape[0], alibi.shape[1], self.max_positions] # [beam*num_head, q_len, kv_len]
            IPEXTransformerAtten.blocked_alibi = torch.empty(shape, device=alibi.device, dtype=alibi.dtype)
            kv_len = alibi.shape[2]
            IPEXTransformerAtten.blocked_alibi[:, :, 0 : kv_len] = alibi
        return IPEXTransformerAtten.blocked_alibi

    def get_blocked_attn_mask(self, attn_mask):
        if self.layer_id == 0:
            IPEXTransformerAtten.blocked_attn_mask = torch.empty((attn_mask.shape[0], attn_mask.shape[1], attn_mask.shape[2], self.max_positions), device=attn_mask.device, dtype=attn_mask.dtype)
            IPEXTransformerAtten.blocked_attn_mask.fill_(-65504.);
            IPEXTransformerAtten.blocked_attn_mask[:, :, :, 0 : attn_mask.shape[3]] = attn_mask
        return IPEXTransformerAtten.blocked_attn_mask

    def naive_self_attention(self, query, key, value, attention_mask=None, head_mask=None, alibi : torch.Tensor=None):
        if alibi is not None:
            batch_size, num_heads, q_length, dim = query.shape
            _, _, kv_length, _ = key.shape
            batch1 = query.view(-1, q_length, dim)
            batch2 = key.view(-1, kv_length, dim).transpose(1, 2)
            matmul_result = alibi.baddbmm(
                batch1=batch1,
                batch2=batch2,
                beta=self.beta,
                alpha=self.inv_norm_factor,
            )

            # change view to [batch_size, num_heads, q_length, kv_length]
            attention_scores = matmul_result.view(batch_size, num_heads, q_length, kv_length)
            attn_weights = torch.masked_fill(attention_scores, attention_mask, torch.finfo(attention_scores.dtype).min)
            attention_probs = nn.functional.softmax(attn_weights, dim=-1)

            # [batch_size, num_heads, q_length, kv_length]
            attention_probs = self.attn_drop(attention_probs)

            if head_mask is not None:
                attention_probs = attention_probs * head_mask

            # matmul: [batch_size * num_heads, q_length, head_dim]
            attn_output = torch.matmul(attention_probs, value)
        else:
            attn_weights = torch.matmul(query, key.transpose(-1, -2))

            if self.use_casual_mask:
                # convert the casual mask dtype to target dtype, this should only happen once
                IPEXTransformerAtten.attention_mask.to(attn_weights.dtype)
                query_length, key_length = query.size(-2), key.size(-2)
                casual_mask = IPEXTransformerAtten.attention_mask[:, :, key_length - query_length : key_length, :key_length]
                # # TODO: Maybe we can move this line to the initializer
                # casual_mask *= -66504.0
                # replace torch.where as torch.add might helps with the host overhead
                attn_weights += casual_mask
            if self.scale_attn:
                attn_weights /= self.scale_attn
            if attention_mask is not None:
                attn_weights += attention_mask
                # the attn_weights should anyway bigger than dtype.min, I wonder if this is necessary
                attn_weights = torch.max(attn_weights, torch.tensor(torch.finfo(attn_weights.dtype).min))
            attn_weights = nn.functional.softmax(attn_weights, dim=-1, dtype=torch.float).to(query.dtype)
            attn_weights = self.attn_drop(attn_weights)
            if head_mask is not None:
                attn_weights = attn_weights * head_mask
            attn_output = torch.matmul(attn_weights, value)

        return attn_output, attn_weights

    def self_attention(self, query, key, value, attention_mask=None, head_mask=None, alibi=None):
        do_sdp_fusion = os.environ.get("ENABLE_SDP_FUSION", "OFF").upper() in ["1", "Y", "ON", "YES", "TRUE"]
        if self.config.sdp_fusion_enable and do_sdp_fusion:
            attn_weights = None

            # parameters
            dropout = 0.0
            alpha = 1.0 / math.sqrt(self.head_dim)
            beta = 1.0 # TODO: ignored by native
            is_causal = False
            if self.use_casual_mask == True and query.shape[2] != 1:
                is_causal = True

            blocked_attn_mask = None
            if attention_mask != None:
                # transform the attention_mask to casual mask if the attention_mask is in bool
                if attention_mask.dtype == torch.bool:
                    blocked_attn_mask = None
                    if query.shape[2] != 1:
                        is_causal = True
                else:
                    blocked_attn_mask = self.get_blocked_attn_mask(attention_mask)

            blocked_alibi = None
            if alibi != None:
                blocked_alibi = self.get_blocked_alibi(alibi)

            if self.cur_len > 0 and self.get_beam_width() != 1:
                ########### 2nd token to the end
                # query shape [bs*beam, head, q_seq, dim], layout [q_seq, bs*beam, head, dim]
                # query shape [4, 16, 1, 256], stride [4096, 256, 16384, 1]
                # key_prompt shape [bs, head, prompt_seq, dim], layout [prompt_seq, bs, head, dim]
                # key_prompt shape [1, 16, 32, 256], stride [4096, 256, 4096, 1]
                # value_prompt is the same as key_prompt
                # key shape [bs*beam, head, kv_seq, dim], layout [kv_seq, bs*beam, head, dim]
                # key shape [4, 16, kv_len, 256]
                # value is the same as key
                # attention_mask= None
                # is_causal=False
                # beam_idx shape [kv_len, beam], layout [kv_len, beam], dtype=int32
                # self.cur_len = kv_len
                attn_output = torch.xpu.IpexSDP_Index(query, self.key_prompt, self.value_prompt, key, value, IPEXTransformerAtten.beam_index, blocked_alibi, blocked_attn_mask, head_mask, self.cur_len, alpha, beta, dropout, is_causal)
            else:
                ########### first token
                # query shape [bs*beam, head, q_seq, dim], layout [q_seq, bs*beam, head, dim]
                # query shape [1, 16, 32, 256], stride [4096, 256, 4096, 1]
                # key, value are the same as query
                # attention_mask= None
                # is_causal=True
                attn_output = torch.xpu.IpexSDP(query, key, value, blocked_alibi, blocked_attn_mask, head_mask, alpha, beta, dropout, is_causal, True)
        else:
            if self.cur_len > 0:
                key, value = self.reorder_cache(key, value, IPEXTransformerAtten.beam_index)
            attn_output, attn_weights = self.naive_self_attention(query, key, value, attention_mask=attention_mask, head_mask=head_mask, alibi=alibi)
        return attn_output, attn_weights

    def get_beam_width(self):
        return IPEXTransformerAtten.beam_index.shape[1] // IPEXTransformerAtten.batch_size if IPEXTransformerAtten.beam_index != None else 1

    def expand_beam_idx(self):
        bs = IPEXTransformerAtten.batch_size
        beam_idx = IPEXTransformerAtten.beam_index
        beam = beam_idx.shape[1] // bs
        expand_beam_idx = torch.empty_like(beam_idx)
        for i in range(bs):
            expand_beam_idx[:, i*beam:(i+1)*beam] = beam_idx[:, i*beam:(i+1)*beam]  + beam * i
        return expand_beam_idx

    def reorder_cache(self, key, value, beam_idx_cache):
        """
        This function is used to re-order the `past_key_values` cache if [`~PretrainedModel.beam_search`] or
        [`~PretrainedModel.beam_sample`] is called. This is required to match `past_key_values` with the correct
        beam_idx at every generation step.
        """
        # past_key_values: 28 decoder layers of [key, value]
        # beam_idx_cache: [kv_out_len, bs*beam]

        # self.key_prompt shape[bs, head, seq, dim] layout[seq, bs, head, dim]
        # key shape[bs*beam, head, kv_len, dim] layout[kv_len, bs*beam, head, dim]
        bs = self.key_prompt.shape[0]
        beam = int(key.shape[0] // bs)
        expand_shape = [bs, beam, self.key_prompt.shape[1]*self.key_prompt.shape[2]*self.key_prompt.shape[3]]
        shape = [bs*beam, self.key_prompt.shape[1], self.key_prompt.shape[2], self.key_prompt.shape[3]]
        #shape1 = [bs* beam, key.shape[1], key.shape[2], key.shape[3]]
        key_prompt = self.key_prompt.reshape(bs, 1, -1).expand(expand_shape).reshape(shape)
        value_prompt = self.value_prompt.reshape(bs, 1, -1).expand(expand_shape).reshape(shape)
        key_list = [key_prompt]
        value_list = [value_prompt]
        beam_idx_cache = self.expand_beam_idx()
        for idx in range(beam_idx_cache.shape[0]):
            beam_idx = beam_idx_cache[idx]
            current_key = key[:, :, idx, :].view(bs*beam, key.shape[1], 1, -1)
            current_key = current_key.index_select(0, beam_idx.to(key.device))
            key_list.append(current_key)
            current_value = value[:, :, idx, :].view(bs*beam, value.shape[1], 1, -1)
            current_value = current_value.index_select(0, beam_idx.to(value.device))
            value_list.append(current_value)

        key = torch.cat(key_list, dim=2)
        value = torch.cat(value_list, dim=2)
        return key, value

    def get_final_output(self, attn_output: torch.Tensor, residual: Optional[torch.Tensor] = None):
        # reshape the attn_output from [bs, head_num, seq_len, head_dim] back to [seq_len, bs, embedding_size]
        attn_output = attn_output.permute(2, 0, 1, 3)
        attn_output = attn_output.reshape(attn_output.size()[:-2] + (self.embed_dim // self.tp_size,))

        if self.row_major:
            if residual is None:
                if self.is_int4:
                    attn_output = torch.ops.torch_ipex.mm_int4(attn_output, self.out_wei, self.out_scl, self.out_zp, self.out_gs)
                else:
                    attn_output = torch.matmul(attn_output, self.out_wei)
                self.all_reduce_if_necessary(attn_output)
                if self.out_bias is not None:
                    attn_output += self.out_bias
            else:
                shape = [attn_output.shape[0], attn_output.shape[1], self.embed_dim]
                if self.out_bias is not None:
<<<<<<< HEAD
                    if self.is_int4:
                        attn_output = torch.ops.torch_ipex.mm_bias_resadd_int4(attn_output, self.out_wei, self.out_bias, residual, 1.0/self.tp_size)
                    else:
                        attn_output = torch.ops.torch_ipex.mm_bias_resadd(attn_output, self.out_wei, self.out_bias, residual, 1.0/self.tp_size)
=======
                    attn_output = torch.ops.torch_ipex.mm_bias_scaled_resadd(attn_output, self.out_wei, self.out_bias, residual, 1.0/self.tp_size)
>>>>>>> dbd91f66
                else:
                    attn_output = torch.addmm(residual.flatten(0, -2), attn_output.flatten(0, -2), self.out_wei, beta=1.0/self.tp_size)
                attn_output = attn_output.view(shape)
                self.all_reduce_if_necessary(attn_output)
        else:
            attn_output = torch.matmul(attn_output, self.out_proj.weight.t())
            self.all_reduce_if_necessary(attn_output)
            if residual is not None:
                attn_output += residual
        return attn_output

    def forward(
        self,
        hidden_states: torch.FloatTensor,
        key_value_states: Optional[torch.Tensor] = None,
        layer_past: Optional[Tuple[torch.Tensor]] = None,
        attention_mask: Optional[torch.FloatTensor] = None,
        position_ids: Optional[torch.LongTensor] = None,
        head_mask: Optional[torch.FloatTensor] = None,
        use_cache: Optional[bool] = False,
        output_attentions: Optional[bool] = False,
        residual: Optional[torch.Tensor] = None,
        alibi: torch.Tensor = None
    ):
        # the shape of query, key, value, [seq, bs*beam, head*dim]
        # the layout of query, key, value, [seq, bs*beam, head*dim]
        query, key, value = self.compute_qkv(hidden_state=hidden_states, key_value_state=key_value_states, layer_past=layer_past)

        # the shape of query, key, value, [seq, bs*beam, head, dim]
        # the layout of query, key, value, [seq, bs*beam, head, dim]
        key, query = self.apply_rotary_embedding(key, query, position_ids=position_ids)

        # the shape of query, key, value, [seq, bs*beam, head, dim]
        # the layout of query, key, value, [seq, bs*beam, head, dim]
        query, key, value = self.combine_with_cache(query, key, value, layer_past=layer_past)

        if use_cache or self.is_decoder:
            present = (key, value)
        else:
            present = None

        # the shape of query, key, value, [bs*beam, head, seq, dim]
        # the layout of query, key, value, [seq, bs*beam, head, dim]
        attn_output, attn_weight = self.self_attention(query, key, value, attention_mask, head_mask, alibi)
        attn_output = self.get_final_output(attn_output=attn_output, residual=residual)

        outputs = (attn_output, present)
        if output_attentions:
            outputs += (attn_weight, )
        else:
            outputs += (None, )

        return outputs          # return as (attn_output, present, output_atten)


class IPEXTransformerMLP(nn.Module):
    batch_size = 1
    def __init__(self,
                 config: IPEXTransformerConfig,
                 is_int4: False):
        super().__init__()
        self.fc_in = IPEXEmptyLinear() if not is_int4 else IPEXEmptyINT4Linear()
        self.fc_out = IPEXEmptyLinear() if not is_int4 else IPEXEmptyINT4Linear()
        self.act = ACT2FN[config.activation_function]
        self.drop_out = nn.Dropout(config.residual_pdrop) if config.residual_pdrop is not None else nn.Identity()

        self.tp_size = config.tp_size
        self.tp_group = config.tp_group
        col_major = os.environ.get("COL_MAJOR", "OFF").upper() in ["1", "Y", "ON", "YES", "TRUE"]
        self.row_major = not col_major
        self.fc_in_wei = None
        self.fc_out_wei = None
        self.fc_in_bias = None
        self.fc_out_bias = None
        self.is_int4 = is_int4

        if is_int4:
            self.fc_in_scl = None
            self.fc_in_zp = None
            self.fc_out_scl = None
            self.fc_out_zp = None

    @staticmethod
    def release_resources():
        pass

    def all_reduce_if_necessary(self, target):
        if self.tp_group is not None:
            try:
                from deepspeed import comm as dist
            except ImportError as e:
                print("Can not find deepspeed. If you are using multi-tile feature, please make sure the deepspeed is correctly installed in your environment")
                return
            dist.all_reduce(target, group=self.tp_group)
        return target

    def forward(self, hidden_states: Optional[torch.Tensor]):
        if self.row_major:
            if isinstance(self.act, nn.GELU):
                hidden_states = torch.ops.torch_ipex.matmul_gelu(hidden_states, self.fc_in_wei, self.fc_in.bias, self.act.approximate)
            else:
                hidden_states = torch.ops.torch_ipex.matmul_bias_out(hidden_states, self.fc_in_wei, self.fc_in.bias)
                hidden_states = self.act(hidden_states)
            hidden_states = torch.ops.torch_ipex.matmul_bias_out(hidden_states, self.fc_out_wei, self.fc_out.bias)
        else:
            hidden_states = self.fc_in(hidden_states)
            hidden_states = self.act(hidden_states)
            hidden_states = self.fc_out(hidden_states)
        return self.drop_out(hidden_states)<|MERGE_RESOLUTION|>--- conflicted
+++ resolved
@@ -560,14 +560,10 @@
             else:
                 shape = [attn_output.shape[0], attn_output.shape[1], self.embed_dim]
                 if self.out_bias is not None:
-<<<<<<< HEAD
                     if self.is_int4:
                         attn_output = torch.ops.torch_ipex.mm_bias_resadd_int4(attn_output, self.out_wei, self.out_bias, residual, 1.0/self.tp_size)
                     else:
-                        attn_output = torch.ops.torch_ipex.mm_bias_resadd(attn_output, self.out_wei, self.out_bias, residual, 1.0/self.tp_size)
-=======
-                    attn_output = torch.ops.torch_ipex.mm_bias_scaled_resadd(attn_output, self.out_wei, self.out_bias, residual, 1.0/self.tp_size)
->>>>>>> dbd91f66
+                        attn_output = torch.ops.torch_ipex.mm_bias_scaled_resadd(attn_output, self.out_wei, self.out_bias, residual, 1.0/self.tp_size)
                 else:
                     attn_output = torch.addmm(residual.flatten(0, -2), attn_output.flatten(0, -2), self.out_wei, beta=1.0/self.tp_size)
                 attn_output = attn_output.view(shape)
