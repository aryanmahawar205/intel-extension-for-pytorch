--- conflicted
+++ resolved
@@ -74,11 +74,7 @@
 data = torch.rand(1, 3, 224, 224)
 
 import intel_extension_for_pytorch as ipex
-<<<<<<< HEAD
-model.to('xpu')
-=======
 model = model.to('xpu')
->>>>>>> 3a7845a5
 data = data.to('xpu')
 model = ipex.optimize(model)
 
