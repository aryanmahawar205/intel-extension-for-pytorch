--- conflicted
+++ resolved
@@ -82,12 +82,9 @@
   static at::Tensor dil_index_select(const at::Tensor & self, int64_t dim, const at::Tensor & index);
   static at::Tensor dil__unsafe_view(const at::Tensor & self, at::IntArrayRef size);
   static at::Tensor dil_shuffle(const at::Tensor & self, at::IntArrayRef view_shape, int64_t dim0, int64_t dim1);
-<<<<<<< HEAD
   static std::tuple<at::Tensor,at::Tensor> dil__pack_padded_sequence(const at::Tensor & input, const at::Tensor & lengths, bool batch_first);
-=======
   static at::Tensor& dil_copy_(at::Tensor & self, const at::Tensor & src, bool non_blocking);
 
->>>>>>> 1ee3050a
 };
 
 }  // namespace cpu
