#include "Common.h"

#include <ATen/ATen.h>
#include <ATen/Tensor.h>
#include <c10/util/Exception.h>

#include "cpu/dil/dil_pin_singletons.hpp"
#include "cpu/ShadeDataContext.h"
#include "torch_ipex/csrc/ipex_tensor_impl.h"
#include "torch_ipex/csrc/utils.h"
#include "torch_ipex/csrc/auto_opt_config.h"

namespace torch_ipex {
namespace cpu {
namespace dbl {
namespace comm {

dil::tensor dil_tensor_from_dense(const at::Tensor& tensor) {
  AT_ASSERTM(
    tensor.layout() == at::Layout::Strided,
    "dil_tensor_view_from_dense expects dense tensor input");
  at::ScalarType cur_type = tensor.scalar_type();
  return {tensor.sizes().vec(), get_dil_data_type(cur_type), tensor.strides().vec(), tensor.data_ptr()};
}

at::Tensor dil_tensor_to_dense(const at::Tensor& tensor) {
  TORCH_INTERNAL_ASSERT(cpu::ShadeDataContext::isDilTensor(tensor));
  TORCH_INTERNAL_ASSERT(tensor.unsafeGetTensorImpl()->version_counter().current_version() == 1);
  auto dil_tensor = cpu::ShadeDataContext::getDilTensor(tensor);
  at::Tensor cpu_tensor = at::empty(
    dil_tensor.get_dims(),
    tensor.options().device(c10::kCPU).layout(c10::kStrided));
  dil_tensor.to_public(cpu_tensor.data_ptr(), dil_tensor.get_data_type());
  return cpu_tensor;
}

dil::tensor try_gen_dil_tensor(const at::Tensor &input) {
  if (cpu::ShadeDataContext::isDilTensor(input)) {
    auto dil_tensor = cpu::ShadeDataContext::getDilTensor(input);
<<<<<<< HEAD
    if (!check_aten_dil_shape_info(input, dil_tensor)) {
      //TODO(Eikan): Pinzhen will fix the issue here
      TORCH_INTERNAL_ASSERT(false);
=======
    if (dil_tensor.is_public_format()) {
      dil_tensor.set_dims_and_strides(input.sizes().vec(), input.strides().vec());
>>>>>>> f7fbd8af
    }
    return dil_tensor;
  } else {
    return dil_tensor_from_dense(input);
  }
}

at::Tensor gen_aten_tensor_by(dil::tensor dil_tensor) {
  // Generate new CPU Tensor and store dil tensor at its storage
  cpu::ShadeDataContext *shade_data_context = cpu::ShadeDataContext::allocShadeDataContext();
  shade_data_context->dil_tensor = dil_tensor;
  shade_data_context->data_type = cpu::SHADE_DATA_TYPE::DIL;
  void *tensor_data = nullptr;
  if (dil_tensor.is_public_format()) {
    // The buffer of a tensor with public format is shared between CPU and DNNL
    tensor_data = dil_tensor.get_data_handle();
    shade_data_context->cpu_raw_data = dil_tensor.get_data_handle();
    shade_data_context->cpu_del_fun = &(c10::detail::deleteNothing);
  }
  c10::DataPtr shade_data_ptr(
    tensor_data,
    shade_data_context,
    cpu::ShadeDataContext::freeShadeDataContext,
    at::DeviceType::DPCPP);
  auto at_data_type = get_at_data_type(dil_tensor.get_data_type());
  auto storage_impl = c10::make_intrusive<at::StorageImpl>(
    at::scalarTypeToTypeMeta(at_data_type),
    dil_tensor.get_nelems(),
    std::move(shade_data_ptr),
    nullptr,
    /*resizeable=*/false);
  auto _tensor = at::detail::make_tensor<torch_ipex::IPEXTensorImpl>(storage_impl, at::DispatchKey::DPCPPTensorId);
  if (dil_tensor.is_public_format()) {
    dbl::comm::sync_shape_from_dil_to_aten(_tensor, dil_tensor);
  } else {
    // Blockformat does not inlcude stride information
    auto tensor_sizes = dil_tensor.get_dims();
    TORCH_INTERNAL_ASSERT(tensor_sizes.size() != 1 || tensor_sizes[0] != 0);
    _tensor.unsafeGetTensorImpl()->set_sizes_contiguous(tensor_sizes);
  }
  TORCH_INTERNAL_ASSERT(_tensor.layout() == c10::kStrided);
  return _tensor;
}

at::Tensor empty_dil_tensor(at::IntArrayRef sizes, const at::TensorOptions& options) {
  /*TORCH_CHECK(
     !optional_memory_format.has_value(),
     "'memory_format' argument is incompatible with mkldnn tensor");*/
  auto data_type = get_dil_data_type(at::typeMetaToScalarType(options.dtype()));
  dil::tensor it {sizes.vec(), data_type};
  return gen_aten_tensor_by(it);
}

void sync_shape_from_dil_to_aten(const at::Tensor& ipex_tensor, const dil::tensor &dil_tensor) {
  dil::dims sizes = dil_tensor.get_dims();
  dil::dims strides = dil_tensor.get_strides();
  TORCH_INTERNAL_ASSERT(ipex_tensor.device().type() == at::DeviceType::DPCPP);
  auto* _tensor_impl = (IPEXTensorImpl *)ipex_tensor.unsafeGetTensorImpl();
  _tensor_impl->force_set_strided(sizes, strides);
}

}  // namespace comm
}  // namespace dbl
}  // namespace cpu
}  // namespace torch_ipex<|MERGE_RESOLUTION|>--- conflicted
+++ resolved
@@ -37,14 +37,8 @@
 dil::tensor try_gen_dil_tensor(const at::Tensor &input) {
   if (cpu::ShadeDataContext::isDilTensor(input)) {
     auto dil_tensor = cpu::ShadeDataContext::getDilTensor(input);
-<<<<<<< HEAD
-    if (!check_aten_dil_shape_info(input, dil_tensor)) {
-      //TODO(Eikan): Pinzhen will fix the issue here
-      TORCH_INTERNAL_ASSERT(false);
-=======
     if (dil_tensor.is_public_format()) {
       dil_tensor.set_dims_and_strides(input.sizes().vec(), input.strides().vec());
->>>>>>> f7fbd8af
     }
     return dil_tensor;
   } else {
